# ---MLP PPO Networks---
actor_network:
  pre_torso:
    _target_: stoix.networks.torso.MLPTorso
    layer_sizes: [256, 256]
    use_layer_norm: False
    activation: silu
  action_head:
    _target_: stoix.networks.heads.CategoricalHead

q_network:
  pre_torso:
    _target_: stoix.networks.torso.MLPTorso
<<<<<<< HEAD
    layer_sizes: [256, 256]
    use_layer_norm: False
    activation: relu
=======
    layer_sizes: [256, 256, 256, 256]
    use_layer_norm: True
    activation: silu
>>>>>>> 4947d989
  critic_head:
    _target_: stoix.networks.heads.LinearHead<|MERGE_RESOLUTION|>--- conflicted
+++ resolved
@@ -11,14 +11,8 @@
 q_network:
   pre_torso:
     _target_: stoix.networks.torso.MLPTorso
-<<<<<<< HEAD
     layer_sizes: [256, 256]
     use_layer_norm: False
     activation: relu
-=======
-    layer_sizes: [256, 256, 256, 256]
-    use_layer_norm: True
-    activation: silu
->>>>>>> 4947d989
   critic_head:
     _target_: stoix.networks.heads.LinearHead